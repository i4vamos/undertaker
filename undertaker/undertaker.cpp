#include <fstream>
#include <iostream>
#include <cstdlib>
#include <sstream>
#include <malloc.h>
#include <time.h>
#include <unistd.h>
#include <sys/wait.h>
#include <boost/regex.hpp>

#include "KconfigWhitelist.h"
#include "ModelContainer.h"
#include "CloudContainer.h"
#include "CodeSatStream.h"
#include "BlockDefect.h"

typedef std::deque<BlockCloud> CloudList;
typedef void (* process_file_cb_t) (const char *filename, bool batch_mode, bool loadModels);


enum WorkMode {
    MODE_DEAD, // Detect dead and undead files
    MODE_COVERAGE, // Calculate the coverage
    MODE_CPPPC, // CPP Preconditions for whole file
    MODE_BLOCKPC, // Block precondition
};

void usage(std::ostream &out, const char *error) {
    if (error)
        out << error << std::endl;
    out << "Usage: undertaker [-b worklist] [-w whitelist] [-m model] [-M main model] [-j <job>] [-r] <file> [more files]\n";
    out << "  -m: specify the model(s) (directory or file)\n";
    out << "  -M: specify the main model\n";
    out << "  -w: specify a whitelist\n";
<<<<<<< HEAD
    out << "  -c: coverage analysis mode (format: <filename>,<#blocks>,<#solutions>)\n";
    out << "  -r: dump runtimes\n";
=======

    out << "  -b: specify a worklist (batch mode)\n";
    out << "  -t: specify count of parallel processes\n";

    out << "  -j: specify the jobs which should be done\n";
    out << "      dead: dead/undead file analysis (default)\n";
    out << "      coverage: coverage file analysis\n";
    out << "      cpppc: CPP Preconditions for whole file\n";
    out << "      blockpc: Block precondition (format: <file>:<line>:<column>)\n";
    out << "      symbolpc: Symbol precondition (format <symbol>)\n";
    out << "      interesting: Find all interesting items for a symbol (format <symbol>)\n";
    out << "\nFiles:\n";
    out << "  You can specify one or many files (the format is according to the\n";
    out << "  job (-j) which should be done. If you specify - as file, undertaker\n";
    out << "  will load models and whitelist and read files from stdin.\n";

>>>>>>> 14d0f06f
    out << std::endl;
}

void process_file_coverage(const char *filename, bool batch_mode, bool loadModels) {
    CloudContainer s(filename);
    if (!s.good()) {
        usage(std::cout, "couldn't open file");
        return;
    }

    std::list<SatChecker::AssignmentMap> solution;
    std::map<std::string,std::string> parents;
    std::istringstream codesat(s.getConstraints());

    ConfigurationModel *model = 0;
    if (loadModels) {
        ModelContainer *f = ModelContainer::getInstance();
        model = f->lookupMainModel();
    }

    CodeSatStream analyzer(codesat, filename,
                           s.getParents(), NULL, batch_mode, loadModels);
    int i = 1;

    solution = analyzer.blockCoverage(model);
    std::cout << filename << " contains " << analyzer.Blocks().size()
              << " blocks" << std::endl;
    std::cout << "Size of solution: " << solution.size() << std::endl;
    std::list<SatChecker::AssignmentMap>::iterator it;
    for (it = solution.begin(); it != solution.end(); it++) {
        static const boost::regex block_regexp("B[0-9]+", boost::regex::perl);
        SatChecker::AssignmentMap::iterator j;
        std::cout << "Solution " << i++ << ": ";
        for (j = (*it).begin(); j != (*it).end(); j++) {
            if (boost::regex_match((*j).first, block_regexp))
                continue;
            std::cout << "(" << (*j).first << "=" << (*j).second << ") ";
        }
        std::cout << std::endl;
    }
}

<<<<<<< HEAD
        CodeSatStream analyzer(codesat, filename,
                               s.getParents(), NULL, batch_mode, loadModels);
        int i = 1;

        solution = analyzer.blockCoverage(model);
        std::cout << filename << ","
                  << analyzer.Blocks().size()
                  << ","
                  << solution.size()
                  << std::endl;

        std::list<SatChecker::AssignmentMap>::iterator it;
        for (it = solution.begin(); it != solution.end(); it++) {
            static const boost::regex block_regexp("B[0-9]+", boost::regex::perl);
            SatChecker::AssignmentMap::iterator j;
            std::stringstream outfstream;
            outfstream << filename << ".config" << i++;
            std::ofstream outf;

            outf.open(outfstream.str().c_str(), std::ios_base::trunc);
            if (!outf.good()) {
                std::cerr << "failed to write config in " 
                          << outfstream.str().c_str()
                          << std::endl;
                outf.close();
                continue;
            }

            SatChecker::formatConfigItems(*it, outf);
            outf.close();
=======
void process_file_cpppc(const char *filename, bool batch_mode, bool loadModels) {
    (void) batch_mode;
    (void) loadModels;

    CloudContainer s(filename);
    if (!s.good()) {
        usage(std::cout, "couldn't open file");
        return;
    }
    std::cout << "I: CPP Precondition for " << filename << std::endl;
    try {
        std::cout << s.getConstraints() << std::endl;
    } catch (std::runtime_error &e) {
        std::cerr << "FAILED: " << e.what() << std::endl;
        return;
    }
}

void process_file_blockpc(const char *filename, bool batch_mode, bool loadModels) {
    (void) batch_mode;

    std::string fname = std::string(filename);
    std::string file, position;
    size_t colon_pos = fname.find_first_of(':');
    if (colon_pos == fname.npos) {
        std::cerr << "FAILED: " << "Invalid format for block precondition" << std::endl;
        return;
    }
    file = fname.substr(0, colon_pos);
    position = fname.substr(colon_pos + 1);

    CloudContainer cloud(file.c_str());
    if (!cloud.good()) {
        usage(std::cout, "couldn't open file");
        return;
    }

    std::istringstream cs(cloud.getConstraints());
    std::string matched_block;
    CodeSatStream *sat_stream = 0;
    for (CloudList::iterator c = cloud.begin(); c != cloud.end(); c++) {
        std::istringstream codesat(c->getConstraints());
        CodeSatStream *analyzer = new CodeSatStream(codesat, file,
                                                    cloud.getParents(), &(*c), false, loadModels);

        std::string block = analyzer->positionToBlock(filename);
        if (block.size() != 0) {
            matched_block = block;
            sat_stream = analyzer;
            break;
>>>>>>> 14d0f06f
        }
        delete analyzer;
    }

    if (matched_block.size() == 0) {
        std::cout << "I: No block at " << filename << " was found." << std::endl;
        return;
    }


    ConfigurationModel *model = ModelContainer::lookupMainModel();
    const BlockDefect *defect = sat_stream->analyzeBlock(matched_block.c_str(), model);

    /* Get the Precondition */
    DeadBlockDefect dead(sat_stream, matched_block.c_str());
    std::string precondition = dead.getBlockPrecondition(model);

    std::string defect_string = "no";
    if (defect) {
        defect_string = defect->getSuffix() + "/" + defect->defectTypeToString();
    }

    std::cout << "I: Block " << matched_block
              << " | Defect: " << defect_string
              << " | Global: " << (defect != 0 ? defect->isGlobal() : 0)<< std::endl;

    std::cout << precondition << std::endl;
}

void process_file_dead(const char *filename, bool batch_mode, bool loadModels) {
    CloudContainer s(filename);
    if (!s.good()) {
        usage(std::cout, "couldn't open file");
        return;
    }

    std::istringstream cs(s.getConstraints());

    for (CloudList::iterator c = s.begin(); c != s.end(); c++) {
        std::istringstream codesat(c->getConstraints());

        CodeSatStream analyzer(codesat, filename,
                               s.getParents(), &(*c), batch_mode, loadModels);

        // this is the total runtime per *cloud*
        analyzer.analyzeBlocks();
    }
}

void process_file_interesting(const char *filename, bool batch_mode, bool loadModels) {
    (void) batch_mode;

    if (!loadModels) {
        usage(std::cerr, "To find interessing items for a given symbol you must load a model");
        return;
    }

    ConfigurationModel *model = ModelContainer::lookupMainModel();
    assert(model != NULL); // there should always be a main model loaded

    std::set<std::string> initialItems;
    initialItems.insert(filename);

    /* Find all items that are related to the given item */
    model->findSetOfInterestingItems(initialItems);

    /* remove the given item again */
    initialItems.erase(filename);
    std::cout << filename;

    for(std::set<std::string>::const_iterator it = initialItems.begin(); it != initialItems.end(); ++it) {
        if (model->find(*it) != model->end()) {
            /* Item is present in model */
            std::cout << " " << *it;
        } else {
            /* Item is missing in this model */
            std::cout << " !" << *it;
        }
    }
    std::cout << std::endl;
}

void process_file_symbolpc(const char *filename, bool batch_mode, bool loadModels) {
    (void) batch_mode;

    if (!loadModels) {
        usage(std::cerr, "To find interessing items for a given symbol you must load a model");
        return;
    }

    ConfigurationModel *model = ModelContainer::lookupMainModel();
    assert(model != NULL); // there should always be a main model loaded

    std::set<std::string> initialItems, missingItems;
    initialItems.insert(filename);

    std::cout << "I: Symbol Precondition for `" << filename << "'" << std::endl;


    /* Find all items that are related to the given item */
    int valid_items = model->doIntersect(initialItems, std::cout, missingItems);

    if (missingItems.size() > 0) {
        /* given symbol is in the model */
        if (valid_items != 0)
            std::cout <<  "\n&&" << std::endl;
        std::cout << ConfigurationModel::getMissingItemsConstraints(missingItems);
    }

    std::cout << std::endl;;
}

int main (int argc, char ** argv) {
    int opt;
    char *worklist = NULL;
    char *whitelist = NULL;

    int threads = 1;
    std::list<std::string> models;
    std::string main_model = "x86";
    /* Default is dead/undead analysis */
    process_file_cb_t process_file = process_file_dead;

    /* Command line structure:
       - Model Options:
       * Per Default no models are loaded
       -- main model     -M: Specify main model
       -- model          -m: Load a specifc model (if a dir is given
       - Work Options:
       -- job            -j: do a specific job
       load all model files in directory)
    */

    while ((opt = getopt(argc, argv, "b:M:m:t:w:j:")) != -1) {
        switch (opt) {
        case 'w':
            whitelist = strdup(optarg);
            break;
        case 'b':
            worklist = strdup(optarg);
            break;
        case 'c':
            coverage = true;
            break;
        case 't':
            threads = strtol(optarg, (char **)0, 10);
            if ((errno == ERANGE && (threads == LONG_MAX || threads == LONG_MIN))
                || (errno != 0 && threads == 0)) {
                perror("strtol");
                exit(EXIT_FAILURE);
            }
            if (threads < 1) {
                std::cerr << "WARNING: Invalid numbers of threads, using 1 instead." << std::endl;
                threads = 1;
            }
            break;
        case 'M':
            /* Specify a new main arch */
            main_model = std::string(optarg);
            break;
        case 'm':
            models.push_back(std::string(optarg));
            break;
        case 'j':
            /* assign a new function pointer according to the jobs
               which should be done */
            if (strcmp(optarg, "dead") == 0) {
                process_file = process_file_dead;
            } else if (strcmp(optarg, "coverage") == 0) {
                process_file = process_file_coverage;
            } else if (strcmp(optarg, "cpppc") == 0) {
                process_file = process_file_cpppc;
            } else if (strcmp(optarg, "blockpc") == 0) {
                process_file = process_file_blockpc;
            } else if (strcmp(optarg, "interesting") == 0) {
                process_file = process_file_interesting;
            } else if (strcmp(optarg, "symbolpc") == 0) {
                process_file = process_file_symbolpc;
            } else {
                usage(std::cerr, "Invalid job specified");
                return EXIT_FAILURE;
            }
        default:
            break;
        }
    }

    if (!worklist && optind >= argc) {
        usage(std::cout, "please specify a file to scan or a worklist");
        return EXIT_FAILURE;
    }

    ModelContainer *f = ModelContainer::getInstance();

    /* Load all specified models */
    for (std::list<std::string>::const_iterator i = models.begin(); i != models.end(); ++i) {
        f->loadModels(*i);
    }

    if (whitelist) {
        KconfigWhitelist *wl = KconfigWhitelist::getInstance();
        int n = wl->loadWhitelist(whitelist);
        std::cout << "I: loaded " << n << " items to whitelist" << std::endl;
        free(whitelist);
    }

    /* Are there any models loaded? */
    bool loadModels = f->size() > 0;
    /* Specify main model, if models where loaded */
    if (f->size() == 1) {
        /* If there is only one model file loaded use this */
        f->setMainModel(f->begin()->first);
    } else if (f->size() > 1) {
        f->setMainModel(main_model);
    }

    std::vector<std::string> workfiles;
    if (!worklist) {
        /* Use files from command line */
        do {
            workfiles.push_back(argv[optind++]);
        } while (optind < argc);
    } else {
        /* Read files from worklist */
        std::ifstream workfile(worklist);
        std::string line;
        /* Collect all files that should be worked on */
        while(std::getline(workfile, line)) {
            workfiles.push_back(line);
        }
    }

    /* Read from stdin after loading all models and whitelist */
    if (workfiles.begin()->compare("-") == 0) {
        std::string line;
        /* Read from stdin and call process file for every line */
        while (1) {
            std::cout << ">>> ";
            if (!std::getline(std::cin, line)) break;
            process_file(line.c_str(), false, loadModels);
        }
    } else if (threads > 1) {
        std::cout << workfiles.size() << " files will be analyzed by " << threads << " processes." << std::endl;

        std::vector<int> forks;
        /* Starting the threads */
        for (int thread_number = 0; thread_number < threads; thread_number++) {
            pid_t pid = fork();
            if (pid == 0) { /* child */
                std::cout << "Fork " << thread_number << " started." << std::endl;
                int worked_on = 0;
                for (unsigned int i = thread_number; i < workfiles.size(); i+= threads) {
                    /* calling the function pointer */
                    process_file(workfiles[i].c_str(), true, loadModels);
                    worked_on++;
                }
                std::cerr << "I: finished: " << worked_on << " files done (" << thread_number << ")" << std::endl;
                break;
            } else if (pid < 0) {
                std::cerr << "E: Forking failed. Exiting." << std::endl;
                exit(EXIT_FAILURE);
            } else { /* Father process */
                forks.push_back(pid);
            }
        }

        /* Waiting for the childs to terminate */
        std::vector<int>::iterator iter;
        for (iter = forks.begin(); iter != forks.end(); iter++) {
            int state;
            waitpid(*iter, &state, 0);
        }
    } else {
        /* Now forks do anything sequential */
        for (unsigned int i = 0; i < workfiles.size(); i++) {
            /* call process_file function pointer */
            process_file(workfiles[i].c_str(), false, loadModels);
        }
    }
    return EXIT_SUCCESS;
}<|MERGE_RESOLUTION|>--- conflicted
+++ resolved
@@ -28,21 +28,16 @@
 void usage(std::ostream &out, const char *error) {
     if (error)
         out << error << std::endl;
-    out << "Usage: undertaker [-b worklist] [-w whitelist] [-m model] [-M main model] [-j <job>] [-r] <file> [more files]\n";
+    out << "Usage: undertaker [-b worklist] [-w whitelist] [-m model] [-M main model] [-j <job>] <file> [more files]\n";
     out << "  -m: specify the model(s) (directory or file)\n";
     out << "  -M: specify the main model\n";
     out << "  -w: specify a whitelist\n";
-<<<<<<< HEAD
-    out << "  -c: coverage analysis mode (format: <filename>,<#blocks>,<#solutions>)\n";
-    out << "  -r: dump runtimes\n";
-=======
-
     out << "  -b: specify a worklist (batch mode)\n";
     out << "  -t: specify count of parallel processes\n";
 
     out << "  -j: specify the jobs which should be done\n";
     out << "      dead: dead/undead file analysis (default)\n";
-    out << "      coverage: coverage file analysis\n";
+    out << "      coverage: coverage file analysis (format: <filename>,<#blocks>,<#solutions>)\n";
     out << "      cpppc: CPP Preconditions for whole file\n";
     out << "      blockpc: Block precondition (format: <file>:<line>:<column>)\n";
     out << "      symbolpc: Symbol precondition (format <symbol>)\n";
@@ -51,8 +46,6 @@
     out << "  You can specify one or many files (the format is according to the\n";
     out << "  job (-j) which should be done. If you specify - as file, undertaker\n";
     out << "  will load models and whitelist and read files from stdin.\n";
-
->>>>>>> 14d0f06f
     out << std::endl;
 }
 
@@ -78,55 +71,34 @@
     int i = 1;
 
     solution = analyzer.blockCoverage(model);
-    std::cout << filename << " contains " << analyzer.Blocks().size()
-              << " blocks" << std::endl;
-    std::cout << "Size of solution: " << solution.size() << std::endl;
+    std::cout << filename << ","
+              << analyzer.Blocks().size()
+              << ","
+              << solution.size()
+              << std::endl;
+
     std::list<SatChecker::AssignmentMap>::iterator it;
     for (it = solution.begin(); it != solution.end(); it++) {
         static const boost::regex block_regexp("B[0-9]+", boost::regex::perl);
         SatChecker::AssignmentMap::iterator j;
-        std::cout << "Solution " << i++ << ": ";
-        for (j = (*it).begin(); j != (*it).end(); j++) {
-            if (boost::regex_match((*j).first, block_regexp))
-                continue;
-            std::cout << "(" << (*j).first << "=" << (*j).second << ") ";
-        }
-        std::cout << std::endl;
-    }
-}
-
-<<<<<<< HEAD
-        CodeSatStream analyzer(codesat, filename,
-                               s.getParents(), NULL, batch_mode, loadModels);
-        int i = 1;
-
-        solution = analyzer.blockCoverage(model);
-        std::cout << filename << ","
-                  << analyzer.Blocks().size()
-                  << ","
-                  << solution.size()
-                  << std::endl;
-
-        std::list<SatChecker::AssignmentMap>::iterator it;
-        for (it = solution.begin(); it != solution.end(); it++) {
-            static const boost::regex block_regexp("B[0-9]+", boost::regex::perl);
-            SatChecker::AssignmentMap::iterator j;
-            std::stringstream outfstream;
-            outfstream << filename << ".config" << i++;
-            std::ofstream outf;
-
-            outf.open(outfstream.str().c_str(), std::ios_base::trunc);
-            if (!outf.good()) {
-                std::cerr << "failed to write config in " 
-                          << outfstream.str().c_str()
-                          << std::endl;
-                outf.close();
-                continue;
-            }
-
-            SatChecker::formatConfigItems(*it, outf);
+        std::stringstream outfstream;
+        outfstream << filename << ".config" << i++;
+        std::ofstream outf;
+
+        outf.open(outfstream.str().c_str(), std::ios_base::trunc);
+        if (!outf.good()) {
+            std::cerr << "failed to write config in " 
+                      << outfstream.str().c_str()
+                      << std::endl;
             outf.close();
-=======
+            continue;
+        }
+
+        SatChecker::formatConfigItems(*it, outf);
+        outf.close();
+    }
+}
+
 void process_file_cpppc(const char *filename, bool batch_mode, bool loadModels) {
     (void) batch_mode;
     (void) loadModels;
@@ -177,7 +149,6 @@
             matched_block = block;
             sat_stream = analyzer;
             break;
->>>>>>> 14d0f06f
         }
         delete analyzer;
     }
@@ -311,7 +282,7 @@
        load all model files in directory)
     */
 
-    while ((opt = getopt(argc, argv, "b:M:m:t:w:j:")) != -1) {
+    while ((opt = getopt(argc, argv, "cb:M:m:t:w:j:")) != -1) {
         switch (opt) {
         case 'w':
             whitelist = strdup(optarg);
@@ -320,7 +291,7 @@
             worklist = strdup(optarg);
             break;
         case 'c':
-            coverage = true;
+            process_file = process_file_coverage;
             break;
         case 't':
             threads = strtol(optarg, (char **)0, 10);

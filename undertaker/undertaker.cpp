--- conflicted
+++ resolved
@@ -68,11 +68,7 @@
 void process_file_coverage(const char *filename, bool batch_mode, bool loadModels) {
     CloudContainer s(filename);
     if (!s.good()) {
-<<<<<<< HEAD
-        std::cout << "skipping" << std::endl;
-=======
         std::cerr << "E: failed to open file: `" << filename << "'" << std::endl;
->>>>>>> a87701bc
         return;
     }
 
@@ -137,11 +133,7 @@
 
     CloudContainer s(filename);
     if (!s.good()) {
-<<<<<<< HEAD
-        std::cout << "skipping" << std::endl;
-=======
         std::cerr << "E: failed to open file: `" << filename << "'" << std::endl;
->>>>>>> a87701bc
         return;
     }
     std::cout << "I: CPP Precondition for " << filename << std::endl;
@@ -168,11 +160,7 @@
 
     CloudContainer cloud(file.c_str());
     if (!cloud.good()) {
-<<<<<<< HEAD
-        std::cout << "skipping" << std::endl;
-=======
         std::cerr << "E: failed to open file: `" << filename << "'" << std::endl;
->>>>>>> a87701bc
         return;
     }
 
@@ -221,11 +209,7 @@
 void process_file_dead(const char *filename, bool batch_mode, bool loadModels) {
     CloudContainer s(filename);
     if (!s.good()) {
-<<<<<<< HEAD
-        std::cout << "skipping" << std::endl;;
-=======
         std::cerr << "E: failed to open file: `" << filename << "'" << std::endl;
->>>>>>> a87701bc
         return;
     }
 

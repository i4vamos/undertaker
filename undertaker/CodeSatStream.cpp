--- conflicted
+++ resolved
@@ -101,40 +101,6 @@
     return std::string(ss.str());
 }
 
-<<<<<<< HEAD
-/*
- * possible files created based on findings:
- *
- * filename                    |  meaning: dead because...
- * ---------------------------------------------------------------------------------
- * $block.$arch.code.dead     -> only considering the CPP structure and expressions
- * $block.$arch.kconfig.dead  -> additionally considering kconfig constraints
- * $block.$arch.missing.dead  -> additionally setting symbols not found in kconfig
- *                               to false (grounding these variables)
- * $block.globally.dead       -> dead on every checked arch
- */
-
-void CodeSatStream::analyzeBlock(const char *block) {
-    std::set<std::string> missingSet;
-    KconfigRsfDb *p_model = 0;
-
-    std::string code_formula = getCodeConstraints();
-
-    std::string kconfig_formula = "";
-    std::string missing_formula = "";
-
-    StringJoiner dead_join;
-    dead_join.push_back(std::string(block));
-    dead_join.push_back(code_formula);
-
-    SatChecker code_constraints(dead_join.join("\n&&\n"));
-
-    std::string parent = parents[std::string(block)]; //this is not good, it inserts an empty string if the block has no parents
-    bool has_parent = !parent.empty();
-
-    bool alive = true;
-    bool hasMissing = false;
-=======
 const char *CodeSatStream::getParent(const char *block) {
     ParentMap::const_iterator i = parents.find(std::string(block));
     if (i == parents.end())
@@ -142,7 +108,6 @@
     else
         return (*i).second.c_str();
 }
->>>>>>> 75e70dba
 
 /**
  * \param block    block to check
@@ -158,75 +123,10 @@
         delete defect;
         defect = new UndeadBlockDefect(this, block);
 
-<<<<<<< HEAD
-    if (!code_constraints()) {
-        const std::string filename = _filename + "." + block + "." + _primary_arch +".code.globally.dead";
-        writePrettyPrinted(filename.c_str(),block, code_constraints.c_str());
-        crosscheck = false; // code dead -> no crosscheck
-        alive = false;
-    } else if (crosscheck){
-        /* Can be ""!! */
-        kconfig_formula = getKconfigConstraints(p_model, missingSet);
-        dead_join.push_back(kconfig_formula);
-        SatChecker kconfig_constraints(dead_join.join("\n&&\n"));
-
-        /* Can be ""! */
-        missing_formula = getMissingItemsConstraints(missingSet);
-        dead_join.push_back(missing_formula);
-        SatChecker missing_constraints(dead_join.join("\n&&\n"));
-
-        if (!kconfig_constraints()) {
-            const std::string filename = _filename + "." + block + "." + _primary_arch +".kconfig.globally.dead";
-            writePrettyPrinted(filename.c_str(),block, kconfig_constraints.c_str());
-            alive = false;
-        } else {
-            if (!missing_constraints()) {
-                const std::string filename= _filename + "." + block + "." + _primary_arch +".missing.dead";
-                writePrettyPrinted(filename.c_str(),block, missing_constraints.c_str());
-                alive = false;
-                hasMissing = true;
-            }
-        }
-    }
-    bool zombie = false;
-    std::string undead_block  = "( " + parent + " && ! " + std::string(block) + " )";
-
-    if (has_parent && alive) {
-        StringJoiner undead_join;
-        undead_join.push_back(undead_block);
-
-        undead_join.push_back(code_formula);
-        SatChecker undead_code_constraints(undead_join.join("\n&&\n"));
-
-        undead_join.push_back(kconfig_formula);
-        SatChecker undead_kconfig_constraints(undead_join.join("\n&&\n"));
-
-        undead_join.push_back(missing_formula);
-        SatChecker undead_missing_constraints(undead_join.join("\n&&\n"));
-
-        if  (!undead_code_constraints()){
-            const std::string filename = _filename + "." + block + "." + _primary_arch +".code.globally.undead";
-            writePrettyPrinted(filename.c_str(),block, undead_code_constraints.c_str());
-            zombie = false;
-        } else if (crosscheck && !zombie) {
-            if  (!undead_kconfig_constraints()){
-                const std::string filename = _filename + "." + block + "." + _primary_arch +".kconfig.globally.undead";
-                writePrettyPrinted(filename.c_str(),block, undead_kconfig_constraints.c_str());
-                zombie = true;
-            } else {
-                if  (!undead_missing_constraints() & !zombie){
-                    const std::string filename = _filename + "." + block + "." + _primary_arch +".missing.undead";
-                    writePrettyPrinted(filename.c_str(),block, undead_missing_constraints.c_str());
-                    zombie = true;
-                    hasMissing = true;
-                }
-            }
-=======
         // No defect found, block seems OK
         if(!defect->isDefect(p_model)) {
             delete defect;
             return NULL;
->>>>>>> 75e70dba
         }
     }
 
@@ -241,53 +141,9 @@
         const std::string &arch = (*i).first;
         const KconfigRsfDb *model = (*i).second;
 
-<<<<<<< HEAD
-        while ((zombie || dead) && i != f->end()) {
-            std::set<std::string> missingSet;
-            StringJoiner cross_join;
-            KconfigRsfDb *archDb = f->lookupModel((*i).first.c_str());
-
-            cross_join.push_back(code_formula);
-
-            std::string kconfig = getKconfigConstraints(archDb, missingSet);
-            cross_join.push_back(kconfig);
-
-            std::string missing = getMissingItemsConstraints(missingSet);
-            cross_join.push_back(missing);
-
-            /* We use the joiner twice! */
-            cross_join.push_front(block);
-            dead_missing = cross_join.join("\n&&\n");
-            cross_join.pop_front();
-
-            cross_join.push_front(undead_block);
-            undead_missing = cross_join.join("\n&&\n");
-
-            if (dead) {
-                /* Joiner must be in the original state afterwards */
-                SatChecker missing(dead_missing);
-                bool sat = missing();
-                /* Alive on one architecture */
-                if (sat) {
-                    dead = false;
-                }
-            }
-            if (zombie && has_parent) {
-                SatChecker missing_undead(undead_missing);
-                bool sat = missing_undead();
-                /* Can be dead on one architecture */
-                if (sat) {
-                    zombie = false;
-                }
-            }
-
-            /* Next architecture */
-            i++;
-=======
         if (!defect->isDefect(model)) {
             defect->markOk(arch);
             return defect;
->>>>>>> 75e70dba
         }
     }
     defect->defectIsGlobal();

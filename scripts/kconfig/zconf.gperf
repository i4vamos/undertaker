%language=ANSI-C
%define hash-function-name kconf_id_hash
%define lookup-function-name kconf_id_lookup
%define string-pool-name kconf_id_strings
%compare-strncmp
%enum
%pic
%struct-type

struct kconf_id;

static struct kconf_id *kconf_id_lookup(register const char *str, register unsigned int len);

%%
mainmenu,	T_MAINMENU,	TF_COMMAND
menu,		T_MENU,		TF_COMMAND
endmenu,	T_ENDMENU,	TF_COMMAND
source,		T_SOURCE,	TF_COMMAND
choice,		T_CHOICE,	TF_COMMAND
endchoice,	T_ENDCHOICE,	TF_COMMAND
comment,	T_COMMENT,	TF_COMMAND
config,		T_CONFIG,	TF_COMMAND
menuconfig,	T_MENUCONFIG,	TF_COMMAND
help,		T_HELP,		TF_COMMAND
if,		T_IF,		TF_COMMAND|TF_PARAM
endif,		T_ENDIF,	TF_COMMAND
depends,	T_DEPENDS,	TF_COMMAND
optional,	T_OPTIONAL,	TF_COMMAND
default,	T_DEFAULT,	TF_COMMAND, S_UNKNOWN
prompt,		T_PROMPT,	TF_COMMAND
tristate,	T_TYPE,		TF_COMMAND, S_TRISTATE
def_tristate,	T_DEFAULT,	TF_COMMAND, S_TRISTATE
bool,		T_TYPE,		TF_COMMAND, S_BOOLEAN
boolean,	T_TYPE,		TF_COMMAND, S_BOOLEAN
def_bool,	T_DEFAULT,	TF_COMMAND, S_BOOLEAN
int,		T_TYPE,		TF_COMMAND, S_INT
hex,		T_TYPE,		TF_COMMAND, S_HEX
string,		T_TYPE,		TF_COMMAND, S_STRING
select,		T_SELECT,	TF_COMMAND
range,		T_RANGE,	TF_COMMAND
<<<<<<< HEAD
visible, 	T_VISIBLE,	TF_COMMAND
=======
visible,	T_VISIBLE,	TF_COMMAND
>>>>>>> fd2a2d6c
option,		T_OPTION,	TF_COMMAND
on,		T_ON,		TF_PARAM
modules,	T_OPT_MODULES,	TF_OPTION
defconfig_list,	T_OPT_DEFCONFIG_LIST,TF_OPTION
env,		T_OPT_ENV,	TF_OPTION
%%<|MERGE_RESOLUTION|>--- conflicted
+++ resolved
@@ -38,11 +38,7 @@
 string,		T_TYPE,		TF_COMMAND, S_STRING
 select,		T_SELECT,	TF_COMMAND
 range,		T_RANGE,	TF_COMMAND
-<<<<<<< HEAD
-visible, 	T_VISIBLE,	TF_COMMAND
-=======
 visible,	T_VISIBLE,	TF_COMMAND
->>>>>>> fd2a2d6c
 option,		T_OPTION,	TF_COMMAND
 on,		T_ON,		TF_PARAM
 modules,	T_OPT_MODULES,	TF_OPTION

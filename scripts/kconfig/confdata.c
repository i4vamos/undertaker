/*
 * Copyright (C) 2002 Roman Zippel <zippel@linux-m68k.org>
 * Released under the terms of the GNU GPL v2.0.
 */

#include <sys/stat.h>
#include <ctype.h>
#include <errno.h>
#include <fcntl.h>
#include <stdio.h>
#include <stdlib.h>
#include <string.h>
#include <time.h>
#include <unistd.h>

#define LKC_DIRECT_LINK
#include "lkc.h"

static void conf_warning(const char *fmt, ...)
	__attribute__ ((format (printf, 1, 2)));

static void conf_message(const char *fmt, ...)
	__attribute__ ((format (printf, 1, 2)));

static const char *conf_filename;
static int conf_lineno, conf_warnings, conf_unsaved;

const char conf_defname[] = "fm/main.fm";

static void conf_warning(const char *fmt, ...)
{
	va_list ap;
	va_start(ap, fmt);
	fprintf(stderr, "%s:%d:warning: ", conf_filename, conf_lineno);
	vfprintf(stderr, fmt, ap);
	fprintf(stderr, "\n");
	va_end(ap);
	conf_warnings++;
}

static void conf_default_message_callback(const char *fmt, va_list ap)
{
	printf("#\n# ");
	vprintf(fmt, ap);
	printf("\n#\n");
}

static void (*conf_message_callback) (const char *fmt, va_list ap) =
	conf_default_message_callback;
void conf_set_message_callback(void (*fn) (const char *fmt, va_list ap))
{
	conf_message_callback = fn;
}

static void conf_message(const char *fmt, ...)
{
	va_list ap;

	va_start(ap, fmt);
	if (conf_message_callback)
		conf_message_callback(fmt, ap);
}

const char *conf_get_configname(void)
{
	char *name = getenv("KCONFIG_CONFIG");

	return name ? name : ".config";
}

const char *conf_get_autoconfig_name(void)
{
	char *name = getenv("KCONFIG_AUTOCONFIG");

	return name ? name : "include/auto.conf";
}

static char *conf_expand_value(const char *in)
{
	struct symbol *sym;
	const char *src;
	static char res_value[SYMBOL_MAXLENGTH];
	char *dst, name[SYMBOL_MAXLENGTH];

	res_value[0] = 0;
	dst = name;
	while ((src = strchr(in, '$'))) {
		strncat(res_value, in, src - in);
		src++;
		dst = name;
		while (isalnum(*src) || *src == '_')
			*dst++ = *src++;
		*dst = 0;
		sym = sym_lookup(name, 0);
		sym_calc_value(sym);
		strcat(res_value, sym_get_string_value(sym));
		in = src;
	}
	strcat(res_value, in);

	return res_value;
}

char *conf_get_default_confname(void)
{
	struct stat buf;
	static char fullname[PATH_MAX+1];
	char *env, *name;

	name = conf_expand_value(conf_defname);
	env = getenv(SRCTREE);
	if (env) {
		sprintf(fullname, "%s/%s", env, name);
		if (!stat(fullname, &buf))
			return fullname;
	}
	return name;
}

static int conf_set_sym_val(struct symbol *sym, int def, int def_flags, char *p)
{
	char *p2;

	switch (sym->type) {
	case S_TRISTATE:
		if (p[0] == 'm') {
			sym->def[def].tri = mod;
			sym->flags |= def_flags;
			break;
		}
	case S_BOOLEAN:
		if (p[0] == 'y') {
			sym->def[def].tri = yes;
			sym->flags |= def_flags;
			break;
		}
		if (p[0] == 'n') {
			sym->def[def].tri = no;
			sym->flags |= def_flags;
			break;
		}
		conf_warning("symbol value '%s' invalid for %s", p, sym->name);
		break;
	case S_OTHER:
		if (*p != '"') {
			for (p2 = p; *p2 && !isspace(*p2); p2++)
				;
			sym->type = S_STRING;
			goto done;
		}
	case S_STRING:
		if (*p++ != '"')
			break;
		for (p2 = p; (p2 = strpbrk(p2, "\"\\")); p2++) {
			if (*p2 == '"') {
				*p2 = 0;
				break;
			}
			memmove(p2, p2 + 1, strlen(p2));
		}
		if (!p2) {
			conf_warning("invalid string found");
			return 1;
		}
	case S_INT:
	case S_HEX:
	done:
		if (sym_string_valid(sym, p)) {
			sym->def[def].val = strdup(p);
			sym->flags |= def_flags;
		} else {
			conf_warning("symbol value '%s' invalid for %s", p, sym->name);
			return 1;
		}
		break;
	default:
		;
	}
	return 0;
}

int conf_read_simple(const char *name, int def)
{
	FILE *in = NULL;
	char line[1024];
	char *p, *p2;
	struct symbol *sym;
	int i, def_flags;

	if (name) {
		in = zconf_fopen(name);
	} else {
		struct property *prop;

		name = conf_get_configname();
		in = zconf_fopen(name);
		if (in)
			goto load;
		sym_add_change_count(1);
		if (!sym_defconfig_list) {
			if (modules_sym)
				sym_calc_value(modules_sym);
			return 1;
		}

		for_all_defaults(sym_defconfig_list, prop) {
			if (expr_calc_value(prop->visible.expr) == no ||
			    prop->expr->type != E_SYMBOL)
				continue;
			name = conf_expand_value(prop->expr->left.sym->name);
			in = zconf_fopen(name);
			if (in) {
				conf_message(_("using defaults found in %s"),
					 name);
				goto load;
			}
		}
	}
	if (!in)
		return 1;

load:
	conf_filename = name;
	conf_lineno = 0;
	conf_warnings = 0;
	conf_unsaved = 0;

	def_flags = SYMBOL_DEF << def;
	for_all_symbols(i, sym) {
		sym->flags |= SYMBOL_CHANGED;
		sym->flags &= ~(def_flags|SYMBOL_VALID);
		if (sym_is_choice(sym))
			sym->flags |= def_flags;
		switch (sym->type) {
		case S_INT:
		case S_HEX:
		case S_STRING:
			if (sym->def[def].val)
				free(sym->def[def].val);
		default:
			sym->def[def].val = NULL;
			sym->def[def].tri = no;
		}
	}

	while (fgets(line, sizeof(line), in)) {
		conf_lineno++;
		sym = NULL;
		if (line[0] == '#') {
			if (memcmp(line + 2, CONFIG_, strlen(CONFIG_)))
				continue;
			p = strchr(line + 2 + strlen(CONFIG_), ' ');
			if (!p)
				continue;
			*p++ = 0;
			if (strncmp(p, "is not set", 10))
				continue;
			if (def == S_DEF_USER) {
				sym = sym_find(line + 2 + strlen(CONFIG_));
				if (!sym) {
					sym_add_change_count(1);
					goto setsym;
				}
			} else {
				sym = sym_lookup(line + 2 + strlen(CONFIG_), 0);
				if (sym->type == S_UNKNOWN)
					sym->type = S_BOOLEAN;
			}
			if (sym->flags & def_flags) {
				conf_warning("override: reassigning to symbol %s", sym->name);
			}
			switch (sym->type) {
			case S_BOOLEAN:
			case S_TRISTATE:
				sym->def[def].tri = no;
				sym->flags |= def_flags;
				break;
			default:
				;
			}
		} else if (memcmp(line, CONFIG_, strlen(CONFIG_)) == 0) {
			p = strchr(line + strlen(CONFIG_), '=');
			if (!p)
				continue;
			*p++ = 0;
			p2 = strchr(p, '\n');
			if (p2) {
				*p2-- = 0;
				if (*p2 == '\r')
					*p2 = 0;
			}
			if (def == S_DEF_USER) {
				sym = sym_find(line + strlen(CONFIG_));
				if (!sym) {
					sym_add_change_count(1);
					goto setsym;
				}
			} else {
				sym = sym_lookup(line + strlen(CONFIG_), 0);
				if (sym->type == S_UNKNOWN)
					sym->type = S_OTHER;
			}
			if (sym->flags & def_flags) {
				conf_warning("override: reassigning to symbol %s", sym->name);
			}
			if (conf_set_sym_val(sym, def, def_flags, p))
				continue;
		} else {
			if (line[0] != '\r' && line[0] != '\n')
				conf_warning("unexpected data");
			continue;
		}
setsym:
		if (sym && sym_is_choice_value(sym)) {
			struct symbol *cs = prop_get_symbol(sym_get_choice_prop(sym));
			switch (sym->def[def].tri) {
			case no:
				break;
			case mod:
				if (cs->def[def].tri == yes) {
					conf_warning("%s creates inconsistent choice state", sym->name);
					cs->flags &= ~def_flags;
				}
				break;
			case yes:
				if (cs->def[def].tri != no)
					conf_warning("override: %s changes choice state", sym->name);
				cs->def[def].val = sym;
				break;
			}
			cs->def[def].tri = EXPR_OR(cs->def[def].tri, sym->def[def].tri);
		}
	}
	fclose(in);

	if (modules_sym)
		sym_calc_value(modules_sym);
	return 0;
}

int conf_read(const char *name)
{
	struct symbol *sym, *choice_sym;
	struct property *prop;
	struct expr *e;
	int i, flags;

	sym_set_change_count(0);

	if (conf_read_simple(name, S_DEF_USER))
		return 1;

	for_all_symbols(i, sym) {
		sym_calc_value(sym);
		if (sym_is_choice(sym) || (sym->flags & SYMBOL_AUTO))
			goto sym_ok;
		if (sym_has_value(sym) && (sym->flags & SYMBOL_WRITE)) {
			/* check that calculated value agrees with saved value */
			switch (sym->type) {
			case S_BOOLEAN:
			case S_TRISTATE:
				if (sym->def[S_DEF_USER].tri != sym_get_tristate_value(sym))
					break;
				if (!sym_is_choice(sym))
					goto sym_ok;
			default:
				if (!strcmp(sym->curr.val, sym->def[S_DEF_USER].val))
					goto sym_ok;
				break;
			}
		} else if (!sym_has_value(sym) && !(sym->flags & SYMBOL_WRITE))
			/* no previous value and not saved */
			goto sym_ok;
		conf_unsaved++;
		/* maybe print value in verbose mode... */
	sym_ok:
		if (!sym_is_choice(sym))
			continue;
		/* The choice symbol only has a set value (and thus is not new)
		 * if all its visible childs have values.
		 */
		prop = sym_get_choice_prop(sym);
		flags = sym->flags;
		expr_list_for_each_sym(prop->expr, e, choice_sym)
			if (choice_sym->visible != no)
				flags &= choice_sym->flags;
		sym->flags &= flags | ~SYMBOL_DEF_USER;
	}

	for_all_symbols(i, sym) {
		if (sym_has_value(sym) && !sym_is_choice_value(sym)) {
			/* Reset values of generates values, so they'll appear
			 * as new, if they should become visible, but that
			 * doesn't quite work if the Kconfig and the saved
			 * configuration disagree.
			 */
			if (sym->visible == no && !conf_unsaved)
				sym->flags &= ~SYMBOL_DEF_USER;
			switch (sym->type) {
			case S_STRING:
			case S_INT:
			case S_HEX:
				/* Reset a string value if it's out of range */
				if (sym_string_within_range(sym, sym->def[S_DEF_USER].val))
					break;
				sym->flags &= ~(SYMBOL_VALID|SYMBOL_DEF_USER);
				conf_unsaved++;
				break;
			default:
				break;
			}
		}
	}

	sym_add_change_count(conf_warnings || conf_unsaved);

	return 0;
}

/* Write a S_STRING */
static void conf_write_string(bool headerfile, const char *name,
                              const char *str, FILE *out)
{
	int l;
	if (headerfile)
		fprintf(out, "#define %s%s \"", CONFIG_, name);
	else
		fprintf(out, "%s%s=\"", CONFIG_, name);

	while (1) {
		l = strcspn(str, "\"\\");
		if (l) {
			xfwrite(str, l, 1, out);
			str += l;
		}
		if (!*str)
			break;
		fprintf(out, "\\%c", *str++);
	}
	fputs("\"\n", out);
}

static void conf_write_symbol(struct symbol *sym, FILE *out, bool write_no)
{
	const char *str;

	switch (sym->type) {
	case S_BOOLEAN:
	case S_TRISTATE:
		switch (sym_get_tristate_value(sym)) {
		case no:
			if (write_no)
				fprintf(out, "# %s%s is not set\n",
				    CONFIG_, sym->name);
			break;
		case mod:
			fprintf(out, "%s%s=m\n", CONFIG_, sym->name);
			break;
		case yes:
			fprintf(out, "%s%s=y\n", CONFIG_, sym->name);
			break;
		}
		break;
	case S_STRING:
		conf_write_string(false, sym->name, sym_get_string_value(sym), out);
		break;
	case S_HEX:
	case S_INT:
		str = sym_get_string_value(sym);
		fprintf(out, "%s%s=%s\n", CONFIG_, sym->name, str);
		break;
	case S_OTHER:
	case S_UNKNOWN:
		break;
	}
}

/*
 * Write out a minimal config.
 * All values that has default values are skipped as this is redundant.
 */
int conf_write_defconfig(const char *filename)
{
	struct symbol *sym;
	struct menu *menu;
	FILE *out;

	out = fopen(filename, "w");
	if (!out)
		return 1;

	sym_clear_all_valid();

	/* Traverse all menus to find all relevant symbols */
	menu = rootmenu.list;

	while (menu != NULL)
	{
		sym = menu->sym;
		if (sym == NULL) {
			if (!menu_is_visible(menu))
				goto next_menu;
		} else if (!sym_is_choice(sym)) {
			sym_calc_value(sym);
			if (!(sym->flags & SYMBOL_WRITE))
				goto next_menu;
			sym->flags &= ~SYMBOL_WRITE;
			/* If we cannot change the symbol - skip */
			if (!sym_is_changable(sym))
				goto next_menu;
			/* If symbol equals to default value - skip */
			if (strcmp(sym_get_string_value(sym), sym_get_string_default(sym)) == 0)
				goto next_menu;

			/*
			 * If symbol is a choice value and equals to the
			 * default for a choice - skip.
			 * But only if value is bool and equal to "y" and
			 * choice is not "optional".
			 * (If choice is "optional" then all values can be "n")
			 */
			if (sym_is_choice_value(sym)) {
				struct symbol *cs;
				struct symbol *ds;

				cs = prop_get_symbol(sym_get_choice_prop(sym));
				ds = sym_choice_default(cs);
				if (!sym_is_optional(cs) && sym == ds) {
					if ((sym->type == S_BOOLEAN) &&
					    sym_get_tristate_value(sym) == yes)
						goto next_menu;
				}
			}
			conf_write_symbol(sym, out, true);
		}
next_menu:
		if (menu->list != NULL) {
			menu = menu->list;
		}
		else if (menu->next != NULL) {
			menu = menu->next;
		} else {
			while ((menu = menu->parent)) {
				if (menu->next != NULL) {
					menu = menu->next;
					break;
				}
			}
		}
	}
	fclose(out);
	return 0;
}

int conf_write(const char *name)
{
	FILE *out;
	struct symbol *sym;
	struct menu *menu;
	const char *basename;
	const char *str;
	char dirname[PATH_MAX+1], tmpname[PATH_MAX+1], newname[PATH_MAX+1];
	char *env;

	dirname[0] = 0;
	if (name && name[0]) {
		struct stat st;
		char *slash;

		if (!stat(name, &st) && S_ISDIR(st.st_mode)) {
			strcpy(dirname, name);
			strcat(dirname, "/");
			basename = conf_get_configname();
		} else if ((slash = strrchr(name, '/'))) {
			int size = slash - name + 1;
			memcpy(dirname, name, size);
			dirname[size] = 0;
			if (slash[1])
				basename = slash + 1;
			else
				basename = conf_get_configname();
		} else
			basename = name;
	} else
		basename = conf_get_configname();

	sprintf(newname, "%s%s", dirname, basename);
	env = getenv("KCONFIG_OVERWRITECONFIG");
	if (!env || !*env) {
		sprintf(tmpname, "%s.tmpconfig.%d", dirname, (int)getpid());
		out = fopen(tmpname, "w");
	} else {
		*tmpname = 0;
		out = fopen(newname, "w");
	}
	if (!out)
		return 1;

	fprintf(out, _("#\n"
		       "# Automatically generated make config: don't edit\n"
<<<<<<< HEAD
		       "#\n"));
=======
		       "# %s\n"
		       "#\n"),
		     rootmenu.prompt->text);
>>>>>>> fd2a2d6c

	if (!conf_get_changed())
		sym_clear_all_valid();

	menu = rootmenu.list;
	while (menu) {
		sym = menu->sym;
		if (!sym) {
			if (!menu_is_visible(menu))
				goto next;
			str = menu_get_prompt(menu);
			fprintf(out, "\n"
				     "#\n"
				     "# %s\n"
				     "#\n", str);
		} else if (!(sym->flags & SYMBOL_CHOICE)) {
			sym_calc_value(sym);
			if (!(sym->flags & SYMBOL_WRITE))
				goto next;
			sym->flags &= ~SYMBOL_WRITE;
			/* Write config symbol to file */
			conf_write_symbol(sym, out, true);
		}

next:
		if (menu->list) {
			menu = menu->list;
			continue;
		}
		if (menu->next)
			menu = menu->next;
		else while ((menu = menu->parent)) {
			if (menu->next) {
				menu = menu->next;
				break;
			}
		}
	}
	fclose(out);

	if (*tmpname) {
		strcat(dirname, basename);
		strcat(dirname, ".old");
		rename(newname, dirname);
		if (rename(tmpname, newname))
			return 1;
	}

	conf_message(_("configuration written to %s"), newname);

	sym_set_change_count(0);

	return 0;
}

static int conf_split_config(void)
{
	const char *name;
	char path[PATH_MAX+1];
	char *s, *d, c;
	struct symbol *sym;
	struct stat sb;
	int res, i, fd;

	name = conf_get_autoconfig_name();
	conf_read_simple(name, S_DEF_AUTO);

	if (chdir("include"))
		return 1;

	res = 0;
	for_all_symbols(i, sym) {
		sym_calc_value(sym);
		if ((sym->flags & SYMBOL_AUTO) || !sym->name)
			continue;
		if (sym->flags & SYMBOL_WRITE) {
			if (sym->flags & SYMBOL_DEF_AUTO) {
				/*
				 * symbol has old and new value,
				 * so compare them...
				 */
				switch (sym->type) {
				case S_BOOLEAN:
				case S_TRISTATE:
					if (sym_get_tristate_value(sym) ==
					    sym->def[S_DEF_AUTO].tri)
						continue;
					break;
				case S_STRING:
				case S_HEX:
				case S_INT:
					if (!strcmp(sym_get_string_value(sym),
						    sym->def[S_DEF_AUTO].val))
						continue;
					break;
				default:
					break;
				}
			} else {
				/*
				 * If there is no old value, only 'no' (unset)
				 * is allowed as new value.
				 */
				switch (sym->type) {
				case S_BOOLEAN:
				case S_TRISTATE:
					if (sym_get_tristate_value(sym) == no)
						continue;
					break;
				default:
					break;
				}
			}
		} else if (!(sym->flags & SYMBOL_DEF_AUTO))
			/* There is neither an old nor a new value. */
			continue;
		/* else
		 *	There is an old value, but no new value ('no' (unset)
		 *	isn't saved in auto.conf, so the old value is always
		 *	different from 'no').
		 */

		/* Replace all '_' and append ".h" */
		s = sym->name;
		d = path;
		while ((c = *s++)) {
			c = tolower(c);
			*d++ = (c == '_') ? '/' : c;
		}
		strcpy(d, ".h");

		/* Assume directory path already exists. */
		fd = open(path, O_WRONLY | O_CREAT | O_TRUNC, 0644);
		if (fd == -1) {
			if (errno != ENOENT) {
				res = 1;
				break;
			}
			/*
			 * Create directory components,
			 * unless they exist already.
			 */
			d = path;
			while ((d = strchr(d, '/'))) {
				*d = 0;
				if (stat(path, &sb) && mkdir(path, 0755)) {
					res = 1;
					goto out;
				}
				*d++ = '/';
			}
			/* Try it again. */
			fd = open(path, O_WRONLY | O_CREAT | O_TRUNC, 0644);
			if (fd == -1) {
				res = 1;
				break;
			}
		}
		close(fd);
	}
out:
	if (chdir(".."))
		return 1;

	return res;
}

int conf_write_autoconf(void)
{
	struct symbol *sym;
	const char *str;
	const char *name;
	FILE *out, *tristate, *out_h;
	int i;

	sym_clear_all_valid();

	file_write_dep("include/auto.conf.cmd");

	if (conf_split_config())
		return 1;

	out = fopen(".tmpconfig", "w");
	if (!out)
		return 1;

	tristate = fopen(".tmpconfig_tristate", "w");
	if (!tristate) {
		fclose(out);
		return 1;
	}

	out_h = fopen(".tmpconfig.h", "w");
	if (!out_h) {
		fclose(out);
		fclose(tristate);
		return 1;
	}

	fprintf(out, "#\n"
		     "# Automatically generated make config: don't edit\n"
<<<<<<< HEAD
		     "# %s"
		     "#\n",
		     ctime(&now));
=======
		     "# %s\n"
		     "#\n",
		     rootmenu.prompt->text);
>>>>>>> fd2a2d6c
	fprintf(tristate, "#\n"
			  "# Automatically generated - do not edit\n"
			  "\n");
	fprintf(out_h, "/*\n"
		       " * Automatically generated C config: don't edit\n"
<<<<<<< HEAD
		       " * %s"
		       " */\n"
		       "#define AUTOCONF_INCLUDED\n",
		       ctime(&now));
=======
		       " * %s\n"
		       " */\n",
		       rootmenu.prompt->text);
>>>>>>> fd2a2d6c

	for_all_symbols(i, sym) {
		sym_calc_value(sym);
		if (!(sym->flags & SYMBOL_WRITE) || !sym->name)
			continue;

		/* write symbol to config file */
		conf_write_symbol(sym, out, false);

		/* update autoconf and tristate files */
		switch (sym->type) {
		case S_BOOLEAN:
		case S_TRISTATE:
			switch (sym_get_tristate_value(sym)) {
			case no:
				break;
			case mod:
				fprintf(tristate, "%s%s=M\n",
				    CONFIG_, sym->name);
				fprintf(out_h, "#define %s%s_MODULE 1\n",
				    CONFIG_, sym->name);
				break;
			case yes:
				if (sym->type == S_TRISTATE)
					fprintf(tristate,"%s%s=Y\n",
					    CONFIG_, sym->name);
				fprintf(out_h, "#define %s%s 1\n",
				    CONFIG_, sym->name);
				break;
			}
			break;
		case S_STRING:
			conf_write_string(true, sym->name, sym_get_string_value(sym), out_h);
			break;
		case S_HEX:
			str = sym_get_string_value(sym);
			if (str[0] != '0' || (str[1] != 'x' && str[1] != 'X')) {
				fprintf(out_h, "#define %s%s 0x%s\n",
				    CONFIG_, sym->name, str);
				break;
			}
		case S_INT:
			str = sym_get_string_value(sym);
			fprintf(out_h, "#define %s%s %s\n",
			    CONFIG_, sym->name, str);
			break;
		default:
			break;
		}
	}
	fclose(out);
	fclose(tristate);
	fclose(out_h);

	name = getenv("KCONFIG_AUTOHEADER");
	if (!name)
		name = "include/autoconf.h";
	if (rename(".tmpconfig.h", name))
		return 1;
	name = getenv("KCONFIG_TRISTATE");
	if (!name)
		name = "include/tristate.conf";
	if (rename(".tmpconfig_tristate", name))
		return 1;
	name = conf_get_autoconfig_name();
	/*
	 * This must be the last step, kbuild has a dependency on auto.conf
	 * and this marks the successful completion of the previous steps.
	 */
	if (rename(".tmpconfig", name))
		return 1;

	return 0;
}

static int sym_change_count;
static void (*conf_changed_callback)(void);

void sym_set_change_count(int count)
{
	int _sym_change_count = sym_change_count;
	sym_change_count = count;
	if (conf_changed_callback &&
	    (bool)_sym_change_count != (bool)count)
		conf_changed_callback();
}

void sym_add_change_count(int count)
{
	sym_set_change_count(count + sym_change_count);
}

bool conf_get_changed(void)
{
	return sym_change_count;
}

void conf_set_changed_callback(void (*fn)(void))
{
	conf_changed_callback = fn;
}

static void randomize_choice_values(struct symbol *csym)
{
	struct property *prop;
	struct symbol *sym;
	struct expr *e;
	int cnt, def;

	/*
	 * If choice is mod then we may have more items selected
	 * and if no then no-one.
	 * In both cases stop.
	 */
	if (csym->curr.tri != yes)
		return;

	prop = sym_get_choice_prop(csym);

	/* count entries in choice block */
	cnt = 0;
	expr_list_for_each_sym(prop->expr, e, sym)
		cnt++;

	/*
	 * find a random value and set it to yes,
	 * set the rest to no so we have only one set
	 */
	def = (rand() % cnt);

	cnt = 0;
	expr_list_for_each_sym(prop->expr, e, sym) {
		if (def == cnt++) {
			sym->def[S_DEF_USER].tri = yes;
			csym->def[S_DEF_USER].val = sym;
		}
		else {
			sym->def[S_DEF_USER].tri = no;
		}
	}
	csym->flags |= SYMBOL_DEF_USER;
	/* clear VALID to get value calculated */
	csym->flags &= ~(SYMBOL_VALID);
}

static void set_all_choice_values(struct symbol *csym)
{
	struct property *prop;
	struct symbol *sym;
	struct expr *e;

	prop = sym_get_choice_prop(csym);

	/*
	 * Set all non-assinged choice values to no
	 */
	expr_list_for_each_sym(prop->expr, e, sym) {
		if (!sym_has_value(sym))
			sym->def[S_DEF_USER].tri = no;
	}
	csym->flags |= SYMBOL_DEF_USER;
	/* clear VALID to get value calculated */
	csym->flags &= ~(SYMBOL_VALID);
}

void conf_set_all_new_symbols(enum conf_def_mode mode)
{
	struct symbol *sym, *csym;
	int i, cnt;

	for_all_symbols(i, sym) {
		if (sym_has_value(sym))
			continue;
		switch (sym_get_type(sym)) {
		case S_BOOLEAN:
		case S_TRISTATE:
			switch (mode) {
			case def_yes:
				sym->def[S_DEF_USER].tri = yes;
				break;
			case def_mod:
				sym->def[S_DEF_USER].tri = mod;
				break;
			case def_no:
				sym->def[S_DEF_USER].tri = no;
				break;
			case def_random:
				cnt = sym_get_type(sym) == S_TRISTATE ? 3 : 2;
				sym->def[S_DEF_USER].tri = (tristate)(rand() % cnt);
				break;
			default:
				continue;
			}
			if (!(sym_is_choice(sym) && mode == def_random))
				sym->flags |= SYMBOL_DEF_USER;
			break;
		default:
			break;
		}

	}

	sym_clear_all_valid();

	/*
	 * We have different type of choice blocks.
	 * If curr.tri equals to mod then we can select several
	 * choice symbols in one block.
	 * In this case we do nothing.
	 * If curr.tri equals yes then only one symbol can be
	 * selected in a choice block and we set it to yes,
	 * and the rest to no.
	 */
	for_all_symbols(i, csym) {
		if (sym_has_value(csym) || !sym_is_choice(csym))
			continue;

		sym_calc_value(csym);
		if (mode == def_random)
			randomize_choice_values(csym);
		else
			set_all_choice_values(csym);
	}
}<|MERGE_RESOLUTION|>--- conflicted
+++ resolved
@@ -598,13 +598,9 @@
 
 	fprintf(out, _("#\n"
 		       "# Automatically generated make config: don't edit\n"
-<<<<<<< HEAD
-		       "#\n"));
-=======
 		       "# %s\n"
 		       "#\n"),
 		     rootmenu.prompt->text);
->>>>>>> fd2a2d6c
 
 	if (!conf_get_changed())
 		sym_clear_all_valid();
@@ -806,30 +802,17 @@
 
 	fprintf(out, "#\n"
 		     "# Automatically generated make config: don't edit\n"
-<<<<<<< HEAD
-		     "# %s"
-		     "#\n",
-		     ctime(&now));
-=======
 		     "# %s\n"
 		     "#\n",
 		     rootmenu.prompt->text);
->>>>>>> fd2a2d6c
 	fprintf(tristate, "#\n"
 			  "# Automatically generated - do not edit\n"
 			  "\n");
 	fprintf(out_h, "/*\n"
 		       " * Automatically generated C config: don't edit\n"
-<<<<<<< HEAD
-		       " * %s"
-		       " */\n"
-		       "#define AUTOCONF_INCLUDED\n",
-		       ctime(&now));
-=======
 		       " * %s\n"
 		       " */\n",
 		       rootmenu.prompt->text);
->>>>>>> fd2a2d6c
 
 	for_all_symbols(i, sym) {
 		sym_calc_value(sym);

--- conflicted
+++ resolved
@@ -168,12 +168,8 @@
 
 void menu_add_visibility(struct expr *expr)
 {
-<<<<<<< HEAD
-        current_entry->visibility = expr_alloc_and(current_entry->visibility, expr);
-=======
 	current_entry->visibility = expr_alloc_and(current_entry->visibility,
 	    expr);
->>>>>>> fd2a2d6c
 }
 
 void menu_add_expr(enum prop_type type, struct expr *expr, struct expr *dep)
@@ -443,18 +439,10 @@
 	if (!menu->prompt)
 		return false;
 
-<<<<<<< HEAD
-        if (menu->visibility) {
-                if (expr_calc_value(menu->visibility) == no)
-                        return no;
-        }
-
-=======
 	if (menu->visibility) {
 		if (expr_calc_value(menu->visibility) == no)
 			return no;
 	}
->>>>>>> fd2a2d6c
 
 	sym = menu->sym;
 	if (sym) {
